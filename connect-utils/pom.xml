--- conflicted
+++ resolved
@@ -21,11 +21,7 @@
     <parent>
         <groupId>com.github.jcustenborder.kafka.connect</groupId>
         <artifactId>connect-utils-parent</artifactId>
-<<<<<<< HEAD
-        <version>1.0.1-SNAPSHOT</version>
-=======
         <version>1.1.0-SNAPSHOT</version>
->>>>>>> 3262d512
     </parent>
     <artifactId>connect-utils</artifactId>
     <name>connect-utils</name>
@@ -60,7 +56,7 @@
         <developerConnection>scm:git:git@github.com:confluentinc/connector-utils.git
         </developerConnection>
         <url>https://github.com/confluentinc/connector-utils</url>
-      <tag>HEAD</tag>
+      <tag>1.0.x</tag>
   </scm>
     <issueManagement>
         <system>github</system>
