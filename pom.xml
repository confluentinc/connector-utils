<?xml version="1.0"?>
<!--

    Copyright © 2016 Jeremy Custenborder (jcustenborder@gmail.com)

    Licensed under the Apache License, Version 2.0 (the "License");
    you may not use this file except in compliance with the License.
    You may obtain a copy of the License at

        http://www.apache.org/licenses/LICENSE-2.0

    Unless required by applicable law or agreed to in writing, software
    distributed under the License is distributed on an "AS IS" BASIS,
    WITHOUT WARRANTIES OR CONDITIONS OF ANY KIND, either express or implied.
    See the License for the specific language governing permissions and
    limitations under the License.

-->
<project xmlns="http://maven.apache.org/POM/4.0.0" xmlns:xsi="http://www.w3.org/2001/XMLSchema-instance" xsi:schemaLocation="http://maven.apache.org/POM/4.0.0 http://maven.apache.org/xsd/maven-4.0.0.xsd">
    <modelVersion>4.0.0</modelVersion>
    <groupId>com.github.jcustenborder.kafka.connect</groupId>
    <artifactId>connect-utils-parent</artifactId>
<<<<<<< HEAD
    <version>1.0.3-SNAPSHOT</version>
=======
    <version>1.1.0-SNAPSHOT</version>
>>>>>>> 9abbb8a3
    <packaging>pom</packaging>
    <name>connect-utils-parent</name>
    <description>A helper library for building Kafka Connect Connectors.</description>
    <url>https://github.com/confluentinc/connector-utils</url>
    <inceptionYear>2019</inceptionYear>
    <licenses>
        <license>
            <name>The Apache License, Version 2.0</name>
            <url>https://www.apache.org/licenses/LICENSE-2.0</url>
            <distribution>repo</distribution>
        </license>
    </licenses>
    <prerequisites>
        <maven>3.3.0</maven>
    </prerequisites>
    <developers>
        <developer>
            <id>jcustenborder</id>
            <name>Jeremy Custenborder</name>
            <email>jcustenborder@gmail.com</email>
            <timezone>America/Chicago</timezone>
        </developer>
        <developer>
            <id>confluentinc/connect</id>
            <organization>Confluent, Inc.</organization>
            <organizationUrl>https://www.confluent.io</organizationUrl>
            <roles>
                <role>maintainer</role>
            </roles>
        </developer>
    </developers>
    <modules>
        <module>connect-utils</module>
        <module>connect-utils-jackson</module>
        <module>connect-utils-parser</module>
        <module>connect-utils-testing</module>
        <module>connect-utils-testing-data</module>
    </modules>
    <scm>
        <connection>scm:git:https://github.com/confluentinc/connector-utils.git</connection>
        <developerConnection>scm:git:git@github.com:confluentinc/connector-utils.git
        </developerConnection>
        <url>https://github.com/confluentinc/connector-utils</url>
        <tag>HEAD</tag>
    </scm>
    <issueManagement>
        <system>github</system>
        <url>https://github.com/confluentinc/connector-utils/issues</url>
    </issueManagement>
    <properties>
        <kafka.version>2.8.0</kafka.version>
        <guava.version>31.1-jre</guava.version>
        <freemarker.version>2.3.31</freemarker.version>
        <jackson.version>2.12.6.20220326</jackson.version>
        <reflections.version>0.9.10</reflections.version>
        <mockito.version>3.9.0</mockito.version>
        <immutables.version>2.8.2</immutables.version>
        <junit.version>5.7.1</junit.version>

        <kafka-connect-style.version>[1.1.0,1.1.1000)</kafka-connect-style.version>

        <maven.checkstyle.version>3.1.2</maven.checkstyle.version>
        <junit.surefire.plugin.version>1.0.0</junit.surefire.plugin.version>
        <project.build.sourceEncoding>UTF-8</project.build.sourceEncoding>
    </properties>

    <dependencyManagement>
        <dependencies>
            <dependency>
                <groupId>com.fasterxml.jackson</groupId>
                <artifactId>jackson-bom</artifactId>
                <version>${jackson.version}</version>
                <scope>import</scope>
                <type>pom</type>
            </dependency>
            <dependency>
                <groupId>com.google.guava</groupId>
                <artifactId>guava</artifactId>
                <version>${guava.version}</version>
            </dependency>
            <dependency>
                <groupId>org.immutables</groupId>
                <artifactId>value</artifactId>
                <version>${immutables.version}</version>
                <scope>compile</scope>
            </dependency>
            <dependency>
                <groupId>com.github.jcustenborder.kafka.connect</groupId>
                <artifactId>connect-utils</artifactId>
                <version>${project.version}</version>
            </dependency>
            <dependency>
                <groupId>com.github.jcustenborder.kafka.connect</groupId>
                <artifactId>connect-utils-testing</artifactId>
                <version>${project.version}</version>
            </dependency>
            <dependency>
                <groupId>com.github.jcustenborder.kafka.connect</groupId>
                <artifactId>connect-utils-jackson</artifactId>
                <version>${project.version}</version>
            </dependency>
            <dependency>
                <groupId>com.github.jcustenborder.kafka.connect</groupId>
                <artifactId>connect-utils-parser</artifactId>
                <version>${project.version}</version>
            </dependency>
            <dependency>
                <groupId>org.apache.kafka</groupId>
                <artifactId>connect-api</artifactId>
                <version>${kafka.version}</version>
                <scope>provided</scope>
            </dependency>
            <dependency>
                <groupId>org.freemarker</groupId>
                <artifactId>freemarker</artifactId>
                <version>${freemarker.version}</version>
            </dependency>
            <dependency>
                <groupId>org.slf4j</groupId>
                <artifactId>slf4j-api</artifactId>
                <version>1.7.30</version>
                <scope>provided</scope>
            </dependency>
        </dependencies>
    </dependencyManagement>

    <dependencies>

        <dependency>
            <groupId>org.junit.jupiter</groupId>
            <artifactId>junit-jupiter-engine</artifactId>
            <version>${junit.version}</version>
            <scope>test</scope>
        </dependency>
        <dependency>
            <groupId>org.junit.jupiter</groupId>
            <artifactId>junit-jupiter-api</artifactId>
            <version>${junit.version}</version>
            <scope>test</scope>
        </dependency>
        <dependency>
            <groupId>org.mockito</groupId>
            <artifactId>mockito-core</artifactId>
            <version>${mockito.version}</version>
            <scope>test</scope>
        </dependency>
        <dependency>
            <groupId>ch.qos.logback</groupId>
            <artifactId>logback-classic</artifactId>
            <version>1.2.13</version>
            <scope>test</scope>
        </dependency>
    </dependencies>
    <repositories>
        <repository>
            <id>confluent</id>
            <url>https://packages.confluent.io/maven/</url>
        </repository>
    </repositories>
    <build>
        <resources>
            <resource>
                <filtering>true</filtering>
                <directory>src/main/resources</directory>
            </resource>
        </resources>
        <plugins>
            <plugin>
                <artifactId>maven-checkstyle-plugin</artifactId>
                <version>${maven.checkstyle.version}</version>
                <executions>
                    <execution>
                        <id>validate</id>
                        <phase>validate</phase>
                        <configuration>
                            <configLocation>checkstyle.xml</configLocation>
                            <encoding>UTF-8</encoding>
                            <consoleOutput>true</consoleOutput>
                            <failsOnError>true</failsOnError>
                            <includeResources>false</includeResources>
                            <includeTestResources>false</includeTestResources>
                            <sourceDirectories>
                                <sourceDirectory>${project.build.sourceDirectory}</sourceDirectory>
                            </sourceDirectories>
                        </configuration>
                        <goals>
                            <goal>check</goal>
                        </goals>
                    </execution>
                </executions>
                <dependencies>
                    <dependency>
                        <groupId>com.github.jcustenborder.kafka.connect</groupId>
                        <artifactId>kafka-connect-style-checkstyle</artifactId>
                        <version>${kafka-connect-style.version}</version>
                    </dependency>
                </dependencies>
            </plugin>
            <plugin>
                <groupId>org.apache.maven.plugins</groupId>
                <artifactId>maven-enforcer-plugin</artifactId>
                <version>1.4.1</version>
                <executions>
                    <execution>
                        <id>enforce-maven</id>
                        <goals>
                            <goal>enforce</goal>
                        </goals>
                        <configuration>
                            <rules>
                                <requireMavenVersion>
                                    <version>3.3</version>
                                </requireMavenVersion>
                            </rules>
                        </configuration>
                    </execution>
                </executions>
            </plugin>
            <plugin>
                <groupId>org.apache.maven.plugins</groupId>
                <artifactId>maven-surefire-plugin</artifactId>
                <version>2.19.1</version>
                <dependencies>
                    <dependency>
                        <groupId>org.junit.platform</groupId>
                        <artifactId>junit-platform-surefire-provider</artifactId>
                        <version>${junit.surefire.plugin.version}</version>
                    </dependency>
                </dependencies>
            </plugin>
            <plugin>
                <groupId>com.mycila</groupId>
                <artifactId>license-maven-plugin</artifactId>
                <version>3.0</version>
                <configuration>
                    <header>com/mycila/maven/plugin/license/templates/APACHE-2.txt</header>
                    <properties>
                        <owner>Jeremy Custenborder</owner>
                        <email>jcustenborder@gmail.com</email>
                    </properties>
                    <excludes>
                        <exclude>**/README</exclude>
                        <exclude>src/test/resources/**</exclude>
                        <exclude>src/main/resources/**</exclude>
                        <exclude>src/assembly/**</exclude>
                    </excludes>
                </configuration>
            </plugin>
            <plugin>
                <artifactId>maven-compiler-plugin</artifactId>
                <version>3.5.1</version>
                <inherited>true</inherited>
                <configuration>
                    <source>1.8</source>
                    <target>1.8</target>
                </configuration>
            </plugin>
            <plugin>
                <artifactId>maven-source-plugin</artifactId>
                <version>3.0.1</version>
                <executions>
                    <execution>
                        <id>attach-sources</id>
                        <goals>
                            <goal>jar</goal>
                        </goals>
                    </execution>
                </executions>
            </plugin>
            <plugin>
                <artifactId>maven-javadoc-plugin</artifactId>
                <version>2.10.4</version>
                <executions>
                    <execution>
                        <id>attach-javadocs</id>
                        <goals>
                            <goal>jar</goal>
                        </goals>
                        <configuration>
                            <source>8</source>
                        </configuration>
                    </execution>
                </executions>
            </plugin>
        </plugins>
    </build>
    <profiles>
        <profile>
            <id>maven-central</id>
            <build>
                <plugins>
                    <plugin>
                        <artifactId>maven-gpg-plugin</artifactId>
                        <version>1.6</version>
                        <executions>
                            <execution>
                                <id>sign-artifacts</id>
                                <phase>verify</phase>
                                <goals>
                                    <goal>sign</goal>
                                </goals>
                                <configuration>
                                    <keyname>${gpg.keyname}</keyname>
                                    <passphraseServerId>${gpg.keyname}</passphraseServerId>
                                    <gpgArguments>
                                        <arg>--pinentry-mode</arg>
                                        <arg>loopback</arg>
                                    </gpgArguments>
                                </configuration>
                            </execution>
                        </executions>
                    </plugin>
                    <plugin>
                        <groupId>org.sonatype.plugins</groupId>
                        <artifactId>nexus-staging-maven-plugin</artifactId>
                        <version>1.6.7</version>
                        <extensions>true</extensions>
                        <executions>
                            <execution>
                                <id>deploy-to-sonatype</id>
                                <phase>deploy</phase>
                                <goals>
                                    <goal>deploy</goal>
                                    <goal>release</goal>
                                </goals>
                            </execution>
                        </executions>
                        <configuration>
                            <serverId>oss.sonatype.org</serverId>
                            <nexusUrl>https://oss.sonatype.org/</nexusUrl>
                            <description>${project.version}</description>
                        </configuration>
                    </plugin>
                </plugins>
            </build>
            <distributionManagement>
                <repository>
                    <id>oss.sonatype.org</id>
                    <url>https://oss.sonatype.org/service/local/staging/deploy/maven2/</url>
                </repository>
                <snapshotRepository>
                    <id>oss.sonatype.org</id>
                    <url>https://oss.sonatype.org/content/repositories/snapshots</url>
                </snapshotRepository>
            </distributionManagement>
        </profile>
    </profiles>
</project><|MERGE_RESOLUTION|>--- conflicted
+++ resolved
@@ -20,11 +20,7 @@
     <modelVersion>4.0.0</modelVersion>
     <groupId>com.github.jcustenborder.kafka.connect</groupId>
     <artifactId>connect-utils-parent</artifactId>
-<<<<<<< HEAD
-    <version>1.0.3-SNAPSHOT</version>
-=======
     <version>1.1.0-SNAPSHOT</version>
->>>>>>> 9abbb8a3
     <packaging>pom</packaging>
     <name>connect-utils-parent</name>
     <description>A helper library for building Kafka Connect Connectors.</description>
