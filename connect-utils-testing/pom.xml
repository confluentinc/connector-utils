<?xml version="1.0"?>
<!--

    Copyright © 2016 Jeremy Custenborder (jcustenborder@gmail.com)

    Licensed under the Apache License, Version 2.0 (the "License");
    you may not use this file except in compliance with the License.
    You may obtain a copy of the License at

        http://www.apache.org/licenses/LICENSE-2.0

    Unless required by applicable law or agreed to in writing, software
    distributed under the License is distributed on an "AS IS" BASIS,
    WITHOUT WARRANTIES OR CONDITIONS OF ANY KIND, either express or implied.
    See the License for the specific language governing permissions and
    limitations under the License.

-->
<project xmlns="http://maven.apache.org/POM/4.0.0" xmlns:xsi="http://www.w3.org/2001/XMLSchema-instance" xsi:schemaLocation="http://maven.apache.org/POM/4.0.0 http://maven.apache.org/xsd/maven-4.0.0.xsd">
    <modelVersion>4.0.0</modelVersion>
    <parent>
        <groupId>com.github.jcustenborder.kafka.connect</groupId>
        <artifactId>connect-utils-parent</artifactId>
<<<<<<< HEAD
        <version>1.0.1-SNAPSHOT</version>
=======
        <version>1.1.0-SNAPSHOT</version>
>>>>>>> 3262d512
    </parent>
    <artifactId>connect-utils-testing</artifactId>
    <name>connect-utils-testing</name>
    <description>A helper library for building Kafka Connect Connectors.</description>
    <url>https://github.com/confluentinc/connector-utils</url>
    <inceptionYear>2016</inceptionYear>
    <licenses>
        <license>
            <name>The Apache License, Version 2.0</name>
            <url>https://www.apache.org/licenses/LICENSE-2.0</url>
            <distribution>repo</distribution>
        </license>
    </licenses>
    <developers>
        <developer>
            <id>jcustenborder</id>
            <name>Jeremy Custenborder</name>
            <email>jcustenborder@gmail.com</email>
            <timezone>America/Chicago</timezone>
        </developer>
        <developer>
            <id>confluentinc/connect</id>
            <organization>Confluent, Inc.</organization>
            <organizationUrl>https://www.confluent.io</organizationUrl>
            <roles>
                <role>maintainer</role>
            </roles>
        </developer>
    </developers>
    <scm>
        <connection>scm:git:https://github.com/confluentinc/connector-utils.git</connection>
        <developerConnection>scm:git:git@github.com:confluentinc/connector-utils.git</developerConnection>
        <url>https://github.com/confluentinc/connector-utils</url>
      <tag>HEAD</tag>
  </scm>
    <issueManagement>
        <system>github</system>
        <url>https://github.com/confluentinc/connector-utils/issues</url>
    </issueManagement>
    <properties>
        <project.build.sourceEncoding>UTF-8</project.build.sourceEncoding>
    </properties>
    <dependencies>
        <dependency>
            <groupId>com.github.jcustenborder.kafka.connect</groupId>
            <artifactId>connect-utils</artifactId>
        </dependency>
        <dependency>
            <groupId>com.github.jcustenborder.kafka.connect</groupId>
            <artifactId>connect-utils-jackson</artifactId>
        </dependency>
        <dependency>
            <groupId>org.apache.kafka</groupId>
            <artifactId>connect-api</artifactId>
        </dependency>
        <dependency>
            <groupId>org.junit.jupiter</groupId>
            <artifactId>junit-jupiter-engine</artifactId>
            <version>${junit.version}</version>
            <scope>provided</scope>
        </dependency>
        <dependency>
            <groupId>org.junit.jupiter</groupId>
            <artifactId>junit-jupiter-api</artifactId>
            <version>${junit.version}</version>
            <scope>provided</scope>
        </dependency>
        <dependency>
            <groupId>org.mockito</groupId>
            <artifactId>mockito-core</artifactId>
            <version>${mockito.version}</version>
            <scope>provided</scope>
        </dependency>
        <dependency>
            <groupId>org.reflections</groupId>
            <artifactId>reflections</artifactId>
            <version>${reflections.version}</version>
        </dependency>
        <dependency>
            <groupId>io.github.java-diff-utils</groupId>
            <artifactId>java-diff-utils</artifactId>
            <version>4.0</version>
        </dependency>
    </dependencies>
</project><|MERGE_RESOLUTION|>--- conflicted
+++ resolved
@@ -21,11 +21,7 @@
     <parent>
         <groupId>com.github.jcustenborder.kafka.connect</groupId>
         <artifactId>connect-utils-parent</artifactId>
-<<<<<<< HEAD
-        <version>1.0.1-SNAPSHOT</version>
-=======
         <version>1.1.0-SNAPSHOT</version>
->>>>>>> 3262d512
     </parent>
     <artifactId>connect-utils-testing</artifactId>
     <name>connect-utils-testing</name>
